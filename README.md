--- conflicted
+++ resolved
@@ -184,11 +184,7 @@
 Notes:
 
   * The model is tasked with classifying waveforms based on the musical instrument which generated them (10 classes)
-<<<<<<< HEAD
-  * The `nsynth_short` contains waveforms which are truncated after 2 seconds, where the `nsyth` dataset contains 
-=======
   * The `nsynth_short` dataset contains waveforms which are truncated after 2 seconds, whereas the `nsyth` dataset contains 
->>>>>>> 8a9eee9c
     the full four-second waveforms.
 
 ## Components
